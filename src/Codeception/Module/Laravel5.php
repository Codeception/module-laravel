--- conflicted
+++ resolved
@@ -9,10 +9,7 @@
 use Codeception\Lib\ModuleContainer;
 use Codeception\Subscriber\ErrorHandler;
 use Illuminate\Contracts\Auth\Authenticatable;
-<<<<<<< HEAD
-=======
 use Illuminate\Support\Facades\Facade;
->>>>>>> 2791425e
 
 /**
  *
@@ -90,13 +87,6 @@
 
         $this->config['project_dir'] = $projectDir;
         $this->config['bootstrap_file'] = $projectDir . $this->config['bootstrap'];
-        
-
-        $projectDir = explode($this->config['packages'], \Codeception\Configuration::projectDir())[0];
-        $projectDir .= $this->config['root'];
-
-        $this->config['project_dir'] = $projectDir;
-        $this->config['bootstrap_file'] = $projectDir . $this->config['bootstrap'];
 
         parent::__construct($container);
     }
@@ -143,14 +133,6 @@
         if ($this->app['db'] && $this->config['cleanup']) {
             $this->app['db']->rollback();
         }
-<<<<<<< HEAD
-    }
-
-    public function _parts()
-    {
-        return ['orm'];
-=======
->>>>>>> 2791425e
     }
 
     /**
@@ -161,41 +143,37 @@
     public function _afterStep(\Codeception\Step $step)
     {
         parent::_afterStep($step);
-<<<<<<< HEAD
 
         Facade::clearResolvedInstances();
     }
-=======
->>>>>>> 2791425e
-
-        Facade::clearResolvedInstances();
-    }
-
-    /**
-<<<<<<< HEAD
-     * Make sure the Laravel bootstrap file exists.
+
+    /**
+     * Initialize the Laravel framework.
      *
      * @throws ModuleConfigException
      */
-    protected function checkBootstrapFileExists()
-    {
-=======
-     * @return array
-     */
-    public function _parts()
-    {
-        return ['orm'];
-    }
-
-    /**
-     * Make sure the Laravel bootstrap file exists.
-     *
-     * @throws ModuleConfig
-     */
-    protected function checkBootstrapFileExists()
-    {
->>>>>>> 2791425e
-        $bootstrapFile = $this->config['bootstrap_file'];
+    protected function initializeLaravel()
+    {
+        $this->app = $this->bootApplication();
+        $this->app->instance('request', new Request());
+        $this->client = new LaravelConnector($this->app);
+    }
+
+    /**
+     * Boot the Laravel application object.
+     *
+     * @return \Illuminate\Foundation\Application
+     * @throws \Codeception\Exception\ModuleConfigException
+     */
+    protected function bootApplication()
+    {
+        $projectDir = explode($this->config['packages'], Configuration::projectDir())[0];
+        $projectDir .= $this->config['root'];
+        require $projectDir . 'vendor' . DIRECTORY_SEPARATOR . 'autoload.php';
+
+        ClassLoader::register();
+
+        $bootstrapFile = $projectDir . $this->config['bootstrap'];
 
         if (!file_exists($bootstrapFile)) {
             throw new ModuleConfig(
@@ -211,13 +189,11 @@
     protected function registerAutoloaders()
     {
         require $this->config['project_dir'] . 'vendor' . DIRECTORY_SEPARATOR . 'autoload.php';
-<<<<<<< HEAD
 
         \Illuminate\Support\ClassLoader::register();
-=======
-
-        \Illuminate\Support\ClassLoader::register();
-    }
+    }
+
+
 
     /**
      * Revert back to the Codeception error handler,
@@ -227,10 +203,7 @@
     {
         $handler = new ErrorHandler();
         set_error_handler(array($handler, 'errorHandler'));
->>>>>>> 2791425e
-    }
-
-
+    }
 
     /**
      * Provides access the Laravel application object.
